--- conflicted
+++ resolved
@@ -217,7 +217,6 @@
 });
 
 app.post("/api/utils/transcribe", async (req, res) => {
-<<<<<<< HEAD
         const uid = Math.random().toString(36).slice(2, 11); // Generate a random unique ID
         const tempFilePath = path.join(__dirname, "db/storage/temp", `${uid}.webm`);
 
@@ -234,35 +233,6 @@
 
                 // Write the audio buffer to the temporary path
                 fs.writeFileSync(tempFilePath, audioBuffer);
-
-                const { transcript } = await utils.openai.transcribe({ path: tempFilePath });
-                res.status(200).json({ transcript });
-        } catch (error) {
-                console.error("Transcription error:", error);
-                res.status(500).json({ error: "Failed to transcribe audio" });
-        } finally {
-                // Delete the temporary file
-                fs.unlink(tempFilePath, (err) => {
-                        if (err) console.error("Error deleting temporary file:", err);
-                });
-        }
-=======
-	const uid = Math.random().toString(36).slice(2, 11); // Generate a random unique ID
-	const tempFilePath = path.join(__dirname, "db/storage/temp", `${uid}.webm`);
-
-	// Ensure the directory exists
-	fs.mkdirSync(path.dirname(tempFilePath), { recursive: true });
-
-	try {
-		if (!req.body || !req.body.audio) {
-			throw new Error("No audio file uploaded");
-		}
-
-		const audioData = req.body.audio;
-		const audioBuffer = Buffer.from(audioData.split(",")[1], "base64");
-
-		// Write the audio buffer to the temporary path
-		fs.writeFileSync(tempFilePath, audioBuffer);
 
 		// Try unified LLM service first, fallback to OpenAI
 		let transcript;
@@ -284,7 +254,6 @@
 			if (err) console.error("Error deleting temporary file:", err);
 		});
 	}
->>>>>>> 0679fa0b
 });
 
 app.post("/api/projects/new", async (req, res) => {
